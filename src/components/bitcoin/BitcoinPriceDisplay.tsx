--- conflicted
+++ resolved
@@ -1,14 +1,9 @@
 import { TimeFrame, BitcoinPrice } from '@/types';
-import { useEffect, useRef, memo, useState } from 'react';
+import { useEffect, useRef, memo } from 'react';
 import classNames from 'classnames';
-<<<<<<< HEAD
-import TimeframeSelector from './TimeframeSelector';
-import { formatPrice, normalizeDecimalPlaces, calculateDollarChange } from '@/lib/priceUtils';
-=======
 import DesktopPriceDisplay from './DesktopPriceDisplay';
 import MediumPriceDisplay from './MediumPriceDisplay';
 import MobilePriceDisplay from './MobilePriceDisplay';
->>>>>>> 56a85776
 
 interface BitcoinPriceDisplayProps {
   data: BitcoinPrice | null;
@@ -38,125 +33,27 @@
   latency = 0,
   connectionStatus = 'connected'
 }: BitcoinPriceDisplayProps) {
-<<<<<<< HEAD
-  // Track previous price for logging significant changes
-  const prevPriceRef = useRef<{price: number, timeframe: TimeFrame} | null>(null);
-  
-  // Add state for real-time price calculations
-  const [priceData, setPriceData] = useState<{
-    currentPrice: number;
-    previousPrice: number | null;
-    percentChange: number;
-    dollarChange: number;
-    isPositiveChange: boolean;
-  }>({
-    currentPrice: 0,
-    previousPrice: null,
-    percentChange: 0,
-    dollarChange: 0,
-    isPositiveChange: true
-  });
-=======
   // Track previous price for logging
   const prevPriceRef = useRef<number | null>(null);
->>>>>>> 56a85776
   
   // Log price changes
   useEffect(() => {
     if (!data) return;
     
-    // Check if we've switched timeframes or have a significant price change
-    const isNewTimeframe = 
-      !prevPriceRef.current || 
-      prevPriceRef.current.timeframe !== timeframe;
+    const isSignificantChange = 
+      prevPriceRef.current === null || 
+      Math.abs(data.price - prevPriceRef.current) >= 1;
       
-    const isSignificantChange = 
-      !prevPriceRef.current || 
-      Math.abs(data.price - prevPriceRef.current.price) >= 1;
-      
-    if (isNewTimeframe || isSignificantChange) {
-      // Only log if this is a real change, not just a component re-render
-      if (process.env.NODE_ENV === 'development') {
-        console.log(
-          `Bitcoin price ${isNewTimeframe ? 'timeframe change' : 'updated'} (${timeframe}): $${data.price.toFixed(2)} ` +
-          `(${data.direction === 'up' ? '+' : '-'}${data.changePercent.toFixed(2)}%)`
-        );
-      }
-      
-      // Update reference with current values
-      prevPriceRef.current = {
-        price: data.price,
-        timeframe
-      };
+    if (isSignificantChange) {
+      console.log(
+        `Bitcoin price updated (${timeframe}): $${data.price.toFixed(2)} ` +
+        `(${data.direction === 'up' ? '+' : '-'}${data.changePercent.toFixed(2)}%)`
+      );
+      prevPriceRef.current = data.price;
     }
   }, [data, timeframe]);
   
-<<<<<<< HEAD
-  // Update price data whenever the incoming data changes - track actual movement from previous price
-  useEffect(() => {
-    if (!data) return;
-    
-    const currentPrice = data.price;
-    
-    // Update with price movement relative to previous observed price
-    setPriceData(prevPriceData => {
-      // If this is the first update or timeframe changed, just record the price without showing movement
-      if (prevPriceData.previousPrice === null || prevPriceData.currentPrice === 0 || timeframe !== prevPriceRef.current?.timeframe) {
-        return {
-          currentPrice: currentPrice,
-          previousPrice: currentPrice, // Initially, previous = current (no change)
-          percentChange: 0,
-          dollarChange: 0,
-          isPositiveChange: true // Default (doesn't matter since change is 0)
-        };
-      }
-      
-      // Calculate actual movement from previous price
-      const previousPrice = prevPriceData.previousPrice;
-      const dollarChange = Math.abs(currentPrice - previousPrice);
-      const isPositiveChange = currentPrice > previousPrice;
-      
-      // Calculate percentage change relative to previous price
-      const percentChange = previousPrice > 0 
-        ? (dollarChange / previousPrice) * 100 
-        : 0;
-      
-      // Log for debugging
-      if (process.env.NODE_ENV === 'development') {
-        console.log('Actual price movement calculated:', {
-          previousPrice: previousPrice.toFixed(2),
-          currentPrice: currentPrice.toFixed(2),
-          dollarChange: dollarChange.toFixed(2),
-          percentChange: percentChange.toFixed(2) + '%',
-          direction: isPositiveChange ? 'up' : 'down',
-          timeframe,
-          timestamp: new Date().toISOString()
-        });
-      }
-      
-      // Return new state with change calculation
-      return {
-        currentPrice,
-        previousPrice: currentPrice, // Update previous to current for next change
-        dollarChange,
-        percentChange,
-        isPositiveChange
-      };
-    });
-  }, [data, timeframe]);
-  
-  // Cleanup on unmount
-  useEffect(() => {
-    return () => {
-      // Clear references to prevent memory leaks
-      prevPriceRef.current = null;
-    };
-  }, []);
-  
-  // Handle loading state
-=======
   // Loading skeleton
->>>>>>> 56a85776
   if (isLoading && !data) {
     return (
       <div className={classNames(
@@ -194,73 +91,6 @@
   if (!data) {
     return null;
   }
-<<<<<<< HEAD
-  
-  // Prepare display values - use our price change calculations
-  const { currentPrice, percentChange, dollarChange, isPositiveChange } = priceData;
-  const formattedPrice = formatPrice(currentPrice);
-  
-  // Format dollar change and percentage
-  const formattedChange = formatPrice(dollarChange);
-  const formattedPercent = percentChange.toFixed(2);
-  
-  // Use actual direction indicator for CSS classes and icon
-  // This matches the red/green colors to actual price movement, not timeframe data
-  const changeDirection = isPositiveChange ? 'up' : 'down';
-  
-  // Desktop layout
-  if (variant === 'desktop') {
-    return (
-      <div className="flex items-center space-x-6">
-        {/* Desktop Bitcoin Price Display */}
-        <div className="flex items-center" aria-live="polite">
-          <span 
-            className={classNames(
-              "text-2xl lg:text-5xl font-fuji-bold flex items-center transition-colors duration-300",
-              { 
-                "animate-pulse-green": priceChangeDirection === 'up',
-                "animate-pulse-red": priceChangeDirection === 'down',
-                "text-primary": !priceChangeDirection
-              }
-            )}
-            aria-label={`Bitcoin price ${formattedPrice} dollars`}
-            data-price-direction={priceChangeDirection || 'stable'}
-          >
-            {formattedPrice}
-          </span>
-          <span 
-            className={classNames(
-              "ml-3 text-xl flex items-center self-center transition-colors duration-300",
-              {
-                "text-success": isPositiveChange,
-                "text-error": !isPositiveChange
-              }
-            )}
-            data-change-direction={changeDirection}
-          >
-            <i 
-              className={`fa-solid fa-arrow-${changeDirection} mr-2 transition-transform duration-300`} 
-              aria-hidden="true"
-            ></i>
-            <span 
-              className="mr-1.5 font-fuji-bold transition-all duration-300" 
-              aria-label={`Price change ${formattedChange} dollars`}
-            >
-              ${formattedChange}
-            </span>
-            <span 
-              className="font-fuji-bold transition-all duration-300" 
-              aria-label={`Percentage change ${formattedPercent} percent`}
-            >
-              ({formattedPercent}%)
-            </span>
-          </span>
-        </div>
-        
-        {/* Timeframe selector */}
-        <TimeframeSelector timeframe={timeframe} onTimeframeChange={onTimeframeChange} />
-      </div>
-=======
 
   // Display the appropriate variant
   if (variant === 'desktop') {
@@ -273,62 +103,11 @@
         latency={latency}
         connectionStatus={connectionStatus}
       />
->>>>>>> 56a85776
     );
   }
   
   if (variant === 'medium') {
     return (
-<<<<<<< HEAD
-      <div className="flex flex-col">
-        {/* Top row with price */}
-        <div className="flex items-center justify-between">
-          {/* Price display */}
-          <div className="flex items-center" aria-live="polite">
-            <span 
-              className={classNames(
-                "text-2xl font-fuji-bold flex items-center transition-colors duration-300",
-                { 
-                  "animate-pulse-green": priceChangeDirection === 'up',
-                  "animate-pulse-red": priceChangeDirection === 'down',
-                  "text-primary": true
-                }
-              )}
-              aria-label={`Bitcoin price ${formattedPrice} dollars`}
-              data-price-direction={priceChangeDirection || 'stable'}
-            >
-              {formattedPrice}
-            </span>
-            <span 
-              className={classNames(
-                "ml-2 flex items-center self-center transition-colors duration-300",
-                {
-                  "text-success": isPositiveChange,
-                  "text-error": !isPositiveChange
-                }
-              )}
-              data-change-direction={changeDirection}
-            >
-              <i 
-                className={`fa-solid fa-arrow-${changeDirection} ml-1 mr-0.5 transition-transform duration-300`} 
-                aria-hidden="true"
-              ></i>
-              <span 
-                className="transition-all duration-300"
-                aria-label={`Percentage change ${formattedPercent} percent`}
-              >
-                ({formattedPercent}%)
-              </span>
-            </span>
-          </div>
-        </div>
-        
-        {/* Timeframe selector on second row */}
-        <div className="flex justify-center pb-3">
-          <TimeframeSelector timeframe={timeframe} onTimeframeChange={onTimeframeChange} variant="medium" />
-        </div>
-      </div>
-=======
       <MediumPriceDisplay
         data={data}
         timeframe={timeframe}
@@ -337,67 +116,11 @@
         latency={latency}
         connectionStatus={connectionStatus}
       />
->>>>>>> 56a85776
     );
   }
   
   // Mobile variant
   return (
-<<<<<<< HEAD
-    <div className="flex flex-col items-start">
-      {/* Timeframe selector row */}
-      <div className="flex justify-start pb-3">
-        <TimeframeSelector 
-          timeframe={timeframe} 
-          onTimeframeChange={onTimeframeChange} 
-          variant="mobile" 
-        />
-      </div>
-      
-      {/* Price row */}
-      <div className="flex items-start justify-start" aria-live="polite">
-        <span 
-          className={classNames(
-            "text-4xl font-fuji-bold transition-colors duration-300",
-            { 
-              "animate-pulse-green": priceChangeDirection === 'up',
-              "animate-pulse-red": priceChangeDirection === 'down',
-              "text-white": !priceChangeDirection
-            }
-          )}
-          aria-label={`Bitcoin price ${formattedPrice} dollars`}
-          data-price-direction={priceChangeDirection || 'stable'}
-        >
-          {formattedPrice}
-        </span>
-      </div>
-      
-      {/* Change row */}
-      <div className="flex items-start mt-1" aria-label="Price change">
-        <span 
-          className={classNames(
-            "flex items-center transition-colors duration-300",
-            {
-              "text-success": isPositiveChange,
-              "text-error": !isPositiveChange
-            }
-          )}
-          data-change-direction={changeDirection}
-        >
-          <i 
-            className={`fa-solid fa-arrow-${changeDirection} mr-2 transition-transform duration-300`} 
-            aria-hidden="true"
-          ></i>
-          <span className="mr-1.5 transition-all duration-300">
-            ${formattedChange}
-          </span>
-          <span className="transition-all duration-300">
-            ({formattedPercent}%)
-          </span>
-        </span>
-      </div>
-    </div>
-=======
     <MobilePriceDisplay
       data={data}
       timeframe={timeframe}
@@ -406,35 +129,8 @@
       latency={latency}
       connectionStatus={connectionStatus}
     />
->>>>>>> 56a85776
   );
 }
 
 // Memoize the component to prevent unnecessary re-renders
-// Only re-render when props actually change
-export default memo(BitcoinPriceDisplay, (prevProps, nextProps) => {
-  // Always re-render if loading state changes
-  if (prevProps.isLoading !== nextProps.isLoading) return false;
-  
-  // Always re-render if error state changes
-  if (prevProps.error !== nextProps.error) return false;
-  
-  // Always re-render if animation state changes
-  if (prevProps.priceChangeDirection !== nextProps.priceChangeDirection) return false;
-  
-  // Always re-render if timeframe changes
-  if (prevProps.timeframe !== nextProps.timeframe) return false;
-  
-  // Re-render if data changes or transitions from null
-  if (prevProps.data === null || nextProps.data === null) {
-    return prevProps.data === nextProps.data;
-  }
-  
-  // Deep comparison of Bitcoin price data
-  return (
-    prevProps.data.price === nextProps.data.price &&
-    prevProps.data.change === nextProps.data.change &&
-    prevProps.data.changePercent === nextProps.data.changePercent &&
-    prevProps.data.direction === nextProps.data.direction
-  );
-});+export default memo(BitcoinPriceDisplay);